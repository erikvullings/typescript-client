import ConnectionGQL from './gql.js';
import { ConnectionParams } from './http.js';

import { ConsistencyLevel } from '../data/index.js';

import { closeClient } from '@grpc/grpc-js';
import { ChannelCredentials, ChannelOptions, createChannel, createClientFactory, Metadata } from 'nice-grpc';
import { deadlineMiddleware } from 'nice-grpc-client-middleware-deadline';

import { WeaviateDefinition } from '../proto/v1/weaviate.js';
import { HealthDefinition, HealthCheckResponse_ServingStatus } from '../proto/google/health/v1/health.js';

import Batcher, { Batch } from '../grpc/batcher.js';
import Searcher, { Search } from '../grpc/searcher.js';

export type GrpcConnectionParams = ConnectionParams & {
  grpcAddress: string;
  grpcSecure: boolean;
  skipChecks: boolean;
};

const clientFactory = createClientFactory().use(deadlineMiddleware);

const MAX_GRPC_MESSAGE_LENGTH = 104858000; // 10mb, needs to be synchronized with GRPC server

// Must extend from ConnectionGQL so that it can be passed to all the builder methods,
// which are tightly coupled to ConnectionGQL
export default class ConnectionGRPC extends ConnectionGQL {
  private grpc: GrpcClient;
  public skipChecks: boolean;

  private constructor(params: GrpcConnectionParams) {
    super(params);
    this.grpc = grpcClient(params);
    this.skipChecks = params.skipChecks;
  }

  static use = async (params: GrpcConnectionParams) => {
    const connection = new ConnectionGRPC(params);
    if (!params.skipChecks) {
      await connection.connect();
    }
    return connection;
  };

  private async connect() {
    const isHealthy = await this.grpc.health();
    if (!isHealthy) {
      throw new Error('gRPC server is not healthy');
    }
  }

  search = (name: string, consistencyLevel?: ConsistencyLevel, tenant?: string) => {
    if (this.authEnabled) {
      return this.login().then((token) =>
        this.grpc.search(name, consistencyLevel, tenant, `Bearer ${token}`)
      );
    }
    return new Promise<Search>((resolve) => resolve(this.grpc.search(name, consistencyLevel, tenant)));
  };

  batch = (name: string, consistencyLevel?: ConsistencyLevel, tenant?: string) => {
    if (this.authEnabled) {
      return this.login().then((token) => this.grpc.batch(name, consistencyLevel, tenant, `Bearer ${token}`));
    }
    return new Promise<Batch>((resolve) => resolve(this.grpc.batch(name, consistencyLevel, tenant)));
  };

<<<<<<< HEAD
  close = () => Promise.all([this.http.close(), this.grpc.close()]).then(() => {});
}

export interface GrpcClient {
  close: () => Promise<void>;
=======
  close = () => {
    this.grpc.close();
    this.http.close();
  };
}

export interface GrpcClient {
  close: () => void;
>>>>>>> 55496cf2
  batch: (name: string, consistencyLevel?: ConsistencyLevel, tenant?: string, bearerToken?: string) => Batch;
  health: () => Promise<boolean>;
  search: (
    name: string,
    consistencyLevel?: ConsistencyLevel,
    tenant?: string,
    bearerToken?: string
  ) => Search;
}

export const grpcClient = (config: GrpcConnectionParams): GrpcClient => {
  const channelOptions: ChannelOptions = {
    'grpc.max_send_message_length': MAX_GRPC_MESSAGE_LENGTH,
    'grpc.max_receive_message_length': MAX_GRPC_MESSAGE_LENGTH,
  };
  if (config.grpcProxyUrl) {
    // grpc.http_proxy is not used by grpc.js under-the-hood
    // only uses the env var and whether http_proxy is enabled
    process.env.grpc_proxy = config.grpcProxyUrl;
    channelOptions['grpc.enabled_http_proxy'] = true;
  }
  const channel = createChannel(
    config.grpcAddress,
    config.grpcSecure ? ChannelCredentials.createSsl() : ChannelCredentials.createInsecure(),
    channelOptions
  );
  const client = clientFactory.create(WeaviateDefinition, channel);
  const health = clientFactory.create(HealthDefinition, channel);
  return {
<<<<<<< HEAD
    close: () => Promise.resolve(channel.close()),
=======
    close: () => channel.close(),
>>>>>>> 55496cf2
    batch: (name: string, consistencyLevel?: ConsistencyLevel, tenant?: string, bearerToken?: string) =>
      Batcher.use(
        client,
        name,
        new Metadata(bearerToken ? { ...config.headers, authorization: bearerToken } : config.headers),
        consistencyLevel,
        tenant
      ),
    health: () =>
      health
        .check({ service: '/grpc.health.v1.Health/Check' })
        .then((res) => res.status === HealthCheckResponse_ServingStatus.SERVING),
    search: (name: string, consistencyLevel?: ConsistencyLevel, tenant?: string, bearerToken?: string) =>
      Searcher.use(
        client,
        name,
        new Metadata(bearerToken ? { ...config.headers, authorization: bearerToken } : config.headers),
        consistencyLevel,
        tenant
      ),
  };
};<|MERGE_RESOLUTION|>--- conflicted
+++ resolved
@@ -66,13 +66,6 @@
     return new Promise<Batch>((resolve) => resolve(this.grpc.batch(name, consistencyLevel, tenant)));
   };
 
-<<<<<<< HEAD
-  close = () => Promise.all([this.http.close(), this.grpc.close()]).then(() => {});
-}
-
-export interface GrpcClient {
-  close: () => Promise<void>;
-=======
   close = () => {
     this.grpc.close();
     this.http.close();
@@ -81,7 +74,6 @@
 
 export interface GrpcClient {
   close: () => void;
->>>>>>> 55496cf2
   batch: (name: string, consistencyLevel?: ConsistencyLevel, tenant?: string, bearerToken?: string) => Batch;
   health: () => Promise<boolean>;
   search: (
@@ -111,11 +103,7 @@
   const client = clientFactory.create(WeaviateDefinition, channel);
   const health = clientFactory.create(HealthDefinition, channel);
   return {
-<<<<<<< HEAD
-    close: () => Promise.resolve(channel.close()),
-=======
     close: () => channel.close(),
->>>>>>> 55496cf2
     batch: (name: string, consistencyLevel?: ConsistencyLevel, tenant?: string, bearerToken?: string) =>
       Batcher.use(
         client,
