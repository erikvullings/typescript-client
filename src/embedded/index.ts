/* eslint-disable no-sync */
import fs from 'fs';
import { get } from 'https';
import net from 'net';
import { spawn } from 'child_process';
import { dirname } from 'path/posix';
import { homedir } from 'os';
import { join } from 'path';
import { extract } from 'tar';
import { createHash } from 'crypto';

const defaultBinaryPath = join(homedir(), '.cache/weaviate-embedded');
const defaultPersistenceDataPath = join(homedir(), '.local/share/weaviate');
const defaultVersion = '1.18.1';

interface EmbeddedOptionsConfig {
  host?: string;
  port?: number;
  env?: object;
  version?: string;
  binaryUrl?: string;
}

export class EmbeddedOptions {
  binaryPath: string;
  persistenceDataPath: string;
  host: string;
  port: number;
<<<<<<< HEAD
  clusterHostname: string;
  version?: string;
  binaryUrl?: string;
  env: NodeJS.ProcessEnv;

  constructor(cfg?: EmbeddedOptionsConfig) {
    if (this.version && this.binaryUrl) {
      throw new Error('cannot provide both version and binaryUrl');
    }
    this.clusterHostname = 'embedded';
    this.host = cfg && cfg.host ? cfg.host : '127.0.0.1';
    this.port = cfg && cfg.port ? cfg.port : 6666;
    this.binaryUrl = cfg?.binaryUrl;
=======
  version: string;
  env: NodeJS.ProcessEnv;

  constructor(cfg?: EmbeddedOptionsConfig) {
    this.host = (cfg && cfg.host) || '127.0.0.1';
    this.port = (cfg && cfg.port) || 6666;
>>>>>>> f5598f53
    this.version = this.parseVersion(cfg);
    this.binaryPath = this.getBinaryPath(cfg);
    this.persistenceDataPath = this.getPersistenceDataPath();
    this.env = this.parseEnv(cfg);
  }

  parseEnv(cfg?: EmbeddedOptionsConfig): NodeJS.ProcessEnv {
    if (!this.persistenceDataPath) {
      this.persistenceDataPath = this.getPersistenceDataPath();
    }

    const env: NodeJS.ProcessEnv = {
      AUTHENTICATION_ANONYMOUS_ACCESS_ENABLED: 'true',
      QUERY_DEFAULTS_LIMIT: '20',
      PERSISTENCE_DATA_PATH: this.persistenceDataPath,
      CLUSTER_HOSTNAME: `Embedded_at_${this.port}`,
      DEFAULT_VECTORIZER_MODULE: 'none',
      ENABLE_MODULES:
        'text2vec-openai,text2vec-cohere,text2vec-huggingface,' +
        'ref2vec-centroid,generative-openai,qna-openai',
      // Any above defaults can be overridden with export env vars
      ...process.env,
    };

    if (cfg && cfg.env) {
      Object.entries(cfg.env).forEach(([key, value]) => {
        env[key] = value;
      });
    }
    return env;
  }

  parseVersion(cfg?: EmbeddedOptionsConfig): string | undefined {
    // Use binaryUrl instead
    if (cfg && cfg.binaryUrl) {
      return;
    }
    if (!cfg || !cfg.version) {
      return defaultVersion;
    }
    if (cfg.version == 'latest') {
      return 'latest';
    }
    if (cfg.version.match(/[1-9]\.[1-9]{2}\..*/g)) {
      return cfg.version;
    }
    throw new Error(
      `invalid version: ${cfg.version}. version must resemble '{major}.{minor}.{patch}, or 'latest'`
    );
  }

  getBinaryPath(cfg?: EmbeddedOptionsConfig): string {
    let binaryPath = process.env.XDG_CACHE_HOME;
    if (!binaryPath) {
      binaryPath = defaultBinaryPath;
    }
    if (!this.version) {
      this.version = this.parseVersion(cfg);
    }
    if (this.binaryUrl) {
      const hash = createHash('md5').update(this.binaryUrl).digest('base64url');
      return `${binaryPath}-${hash}`;
    }
    return `${binaryPath}-${this.version}`;
  }

  getPersistenceDataPath(): string {
    let persistenceDataPath = process.env.XDG_DATA_HOME;
    if (!persistenceDataPath) {
      persistenceDataPath = defaultPersistenceDataPath;
    }
    return persistenceDataPath;
  }
}

export class EmbeddedDB {
  options: EmbeddedOptions;
  pid: number;

  constructor(opt: EmbeddedOptions) {
    this.options = opt;
    this.pid = 0;
    this.ensurePathsExist();
    checkSupportedPlatform();
  }

  async start() {
    if (await this.isListening()) {
      console.log(`Embedded db already listening @ ${this.options.host}:${this.options.port}`);
    }

    await this.resolveWeaviateVersion().then(async () => {
      await this.ensureWeaviateBinaryExists();
    });

    if (!this.options.env.CLUSTER_GOSSIP_BIND_PORT) {
      this.options.env.CLUSTER_GOSSIP_BIND_PORT = await getRandomPort();
    }

    const childProc = spawn(
      this.options.binaryPath,
      ['--host', this.options.host, '--port', `${this.options.port}`, '--scheme', 'http'],
      { env: this.options.env }
    );

    childProc.on('error', (err) => {
      console.log(`embedded db failed to start: ${JSON.stringify(err)}`);
    });

    childProc.stdout.pipe(process.stdout);
    childProc.stderr.pipe(process.stderr);

    this.pid = childProc.pid as number;
    console.log(
      `Started ${this.options.binaryPath} @ ${this.options.host}:${this.options.port} -- process ID ${this.pid}`
    );

    await this.waitTillListening();
  }

  stop() {
    try {
      process.kill(this.pid, 'SIGTERM');
      console.log(`Embedded db @ PID ${this.pid} successfully stopped`);
    } catch (err) {
      console.log(`Tried to stop embedded db @ PID ${this.pid}.`, `PID not found, so nothing will be done`);
    }
  }

  private resolveWeaviateVersion(): Promise<void> {
    return new Promise((resolve, reject) => {
      if (this.options.version == 'latest') {
        get(
          'https://api.github.com/repos/weaviate/weaviate/releases/latest',
          { headers: { 'User-Agent': 'Weaviate-Embedded-DB' } },
          (resp) => {
            let body = '';
            resp.on('data', (chunk: string) => {
              body += chunk;
            });
            resp.on('end', () => {
              if (resp.statusCode === 200) {
                try {
                  const json = JSON.parse(body);
                  this.options.version = (json.tag_name as string).slice(1); // trim the `v` prefix
                  resolve();
                } catch (err) {
                  reject(new Error(`failed to parse latest binary version response: ${JSON.stringify(err)}`));
                }
              } else {
                reject(
                  new Error(`fetch latest binary version, unexpected status code ${resp.statusCode}: ${body}`)
                );
              }
            });
          }
        ).on('error', (err) => {
          reject(new Error(`failed to find latest binary version: ${JSON.stringify(err)}`));
        });
      } else {
        resolve();
      }
    });
  }

  private async ensureWeaviateBinaryExists() {
    if (!fs.existsSync(`${this.options.binaryPath}`)) {
      console.log(
        `Binary ${this.options.binaryPath} does not exist.`,
        `Downloading binary for version ${this.options.version || this.options.binaryPath}`
      );
      await this.downloadBinary().then((tarballPath) => this.untarBinary(tarballPath));
    }
  }

  private ensurePathsExist() {
    const binPathDir = dirname(this.options.binaryPath);
    fs.mkdirSync(binPathDir, { recursive: true });
    fs.mkdirSync(this.options.persistenceDataPath, { recursive: true });
  }

  private downloadBinary(): Promise<string> {
    const tarballPath = `${this.options.binaryPath}.tgz`;
    const file = fs.createWriteStream(tarballPath);
    return new Promise((resolve, reject) => {
      const url = this.buildBinaryUrl();
      get(url, (resp) => {
        if (resp.statusCode == 200) {
          resp.pipe(file);
          file.on('finish', () => {
            file.close();
            resolve(tarballPath);
          });
        } else if (resp.statusCode == 302 && resp.headers.location) {
          get(resp.headers.location, (resp) => {
            resp.pipe(file);
            file.on('finish', () => {
              file.close();
              resolve(tarballPath);
            });
          });
        } else if (resp.statusCode == 404) {
          reject(
            new Error(
              `failed to download binary: not found. ` +
                `are you sure Weaviate version ${this.options.version} exists? ` +
                `note that embedded db is only supported for versions >= 1.18.0`
            )
          );
        } else {
          reject(new Error(`failed to download binary: unexpected status code: ${resp.statusCode}`));
        }
      }).on('error', (err) => {
        fs.unlinkSync(tarballPath);
        reject(new Error(`failed to download binary: ${JSON.stringify(err)}`));
      });
    });
  }

  private buildBinaryUrl(): string {
    if (this.options.binaryUrl) {
      return this.options.binaryUrl;
    }
    let arch: string;
    switch (process.arch) {
      case 'arm64':
        arch = 'arm64';
        break;
      case 'x64':
        arch = 'amd64';
        break;
      default:
        throw new Error(`Embedded DB unsupported architecture: ${process.arch}`);
    }
    return (
      `https://github.com/weaviate/weaviate/releases/download/v${this.options.version}` +
      `/weaviate-v${this.options.version}-linux-${arch}.tar.gz`
    );
  }

  private untarBinary(tarballPath: string): Promise<null> {
    const tarball = fs.createReadStream(tarballPath);
    return new Promise((resolve, reject) => {
      tarball.pipe(
        extract({
          cwd: dirname(tarballPath),
          strict: true,
        })
          .on('finish', () => {
            tarball.close();
            fs.unlinkSync(tarballPath);
            fs.renameSync(join(dirname(this.options.binaryPath), 'weaviate'), this.options.binaryPath);
            resolve(null);
          })
          .on('error', (err) => {
            if (this.options.binaryUrl) {
              reject(
                new Error(
                  `failed to untar binary: ${JSON.stringify(err)}, ` +
                    `are you sure binaryUrl points to a tar file?`
                )
              );
            }
            reject(new Error(`failed to untar binary: ${JSON.stringify(err)}`));
          })
      );
    });
  }

  private waitTillListening(): Promise<null> {
    return new Promise((resolve, reject) => {
      const timeout = setTimeout(() => {
        clearTimeout(timeout);
        clearInterval(interval);
        reject(new Error(`failed to connect to embedded db @ ${this.options.host}:${this.options.port}`));
      }, 30000);

      const interval = setInterval(() => {
        this.isListening().then((listening) => {
          if (listening) {
            clearTimeout(timeout);
            clearInterval(interval);
            resolve(null);
          }
        });
      }, 500);
    });
  }

  private isListening(): Promise<boolean> {
    const sock = net.connect(this.options.port, this.options.host);
    return new Promise((resolve) => {
      sock
        .on('connect', () => {
          console.log('connected to embedded db!');
          sock.destroy();
          resolve(true);
        })
        .on('error', (err) => {
          console.log('Trying to connect to embedded db...', JSON.stringify(err));
          sock.destroy();
          resolve(false);
        });
    });
  }
}

function checkSupportedPlatform() {
  const platform: string = process.platform;
  if (platform == 'darwin' || platform == 'win32') {
    throw new Error(`${platform} is not supported with EmbeddedDB`);
  }
}

function getRandomPort(): Promise<string> {
  return new Promise((resolve, reject) => {
    const srv = net.createServer();
    srv.listen(0, () => {
      const { port } = srv.address() as net.AddressInfo;
      if (port) {
        srv.close(() => resolve(port.toString()));
      } else {
        reject(new Error('failed to find open port'));
      }
    });
  });
}<|MERGE_RESOLUTION|>--- conflicted
+++ resolved
@@ -26,8 +26,6 @@
   persistenceDataPath: string;
   host: string;
   port: number;
-<<<<<<< HEAD
-  clusterHostname: string;
   version?: string;
   binaryUrl?: string;
   env: NodeJS.ProcessEnv;
@@ -36,18 +34,9 @@
     if (this.version && this.binaryUrl) {
       throw new Error('cannot provide both version and binaryUrl');
     }
-    this.clusterHostname = 'embedded';
     this.host = cfg && cfg.host ? cfg.host : '127.0.0.1';
     this.port = cfg && cfg.port ? cfg.port : 6666;
     this.binaryUrl = cfg?.binaryUrl;
-=======
-  version: string;
-  env: NodeJS.ProcessEnv;
-
-  constructor(cfg?: EmbeddedOptionsConfig) {
-    this.host = (cfg && cfg.host) || '127.0.0.1';
-    this.port = (cfg && cfg.port) || 6666;
->>>>>>> f5598f53
     this.version = this.parseVersion(cfg);
     this.binaryPath = this.getBinaryPath(cfg);
     this.persistenceDataPath = this.getPersistenceDataPath();
