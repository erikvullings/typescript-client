import Connection from '../../connection/index.js';

import { DbVersionSupport } from '../../utils/dbVersion.js';
import { ConsistencyLevel } from '../../data/index.js';

import { FilterValue } from '../filters/index.js';

import { Aggregator } from '../../graphql/index.js';
import { Serialize } from '../serialize/index.js';

type AggregateBaseOptions<T, M> = {
  filters?: FilterValue;
  returnMetrics?: M;
};

type AggregateGroupByOptions<T, M> = AggregateOptions<T, M> & {
  groupBy: (keyof T & string) | GroupByAggregate<T>;
};

type GroupByAggregate<T> = {
  property: keyof T & string;
  limit?: number;
};

type AggregateOptions<T, M> = AggregateBaseOptions<T, M>;

export type AggregateBaseOverAllOptions<T, M> = AggregateBaseOptions<T, M>;

export type AggregateNearOptions<T, M> = AggregateBaseOptions<T, M> & {
  certainty?: number;
  distance?: number;
  objectLimit?: number;
  targetVector?: string;
};

export type AggregateGroupByNearOptions<T, M> = AggregateNearOptions<T, M> & {
  groupBy: (keyof T & string) | GroupByAggregate<T>;
};

export type AggregateBoolean = {
  count?: number;
  percentageFalse?: number;
  percentageTrue?: number;
  totalFalse?: number;
  totalTrue?: number;
};

export type AggregateDate = {
  count?: number;
  maximum?: number;
  median?: number;
  minimum?: number;
  mode?: number;
};

export type AggregateNumber = {
  count?: number;
  maximum?: number;
  mean?: number;
  median?: number;
  minimum?: number;
  mode?: number;
  sum?: number;
};

export type AggregateReference = {
  pointingTo?: string;
};

export type AggregateText = {
  count?: number;
  topOccurrences?: {
    occurs?: number;
    value?: number;
  }[];
};

type MetricsInput<N extends string> =
  | MetricsBoolean<N>
  | MetricsInteger<N>
  | MetricsNumber<N>
  | MetricsText<N>
  | MetricsDate<N>;
// | MetricsReference<T>;

type PropertiesMetrics<T> = T extends Record<string, any>
  ? MetricsInput<keyof T & string> | MetricsInput<keyof T & string>[]
  : MetricsInput<string> | MetricsInput<string>[];

type MetricsBase<N extends string, K extends 'boolean' | 'date' | 'integer' | 'number' | 'text'> = {
  kind: K;
  propertyName: N;
};

type Option<A> = { [key in keyof A]: boolean };

type BooleanKeys = 'count' | 'percentageFalse' | 'percentageTrue' | 'totalFalse' | 'totalTrue';
type DateKeys = 'count' | 'maximum' | 'median' | 'minimum' | 'mode';
type NumberKeys = 'count' | 'maximum' | 'mean' | 'median' | 'minimum' | 'mode' | 'sum';

type MetricsBoolean<N extends string> = MetricsBase<N, 'boolean'> &
  Partial<{ [key in BooleanKeys]: boolean }>;
type MetricsDate<N extends string> = MetricsBase<N, 'date'> & Partial<{ [key in DateKeys]: boolean }>;
type MetricsInteger<N extends string> = MetricsBase<N, 'integer'> & Partial<{ [key in NumberKeys]: boolean }>;
type MetricsNumber<N extends string> = MetricsBase<N, 'number'> & Partial<{ [key in NumberKeys]: boolean }>;
// type MetricsReference<T> = {
//   kind: 'reference';
//   propertyName: RefKeys<T>;
//   pointingTo?: boolean;
//   type?: boolean;
// };
type MetricsText<N extends string> = MetricsBase<N, 'text'> & {
  count?: boolean;
  topOccurrences?: {
    occurs?: boolean;
    value?: boolean;
  };
  minOccurrences?: number;
};

export type AggregateMetrics<M> = {
  [K in keyof M]: M[K] extends true ? number : never;
};

<<<<<<< HEAD
type MetricsProperty<T> = T extends undefined ? string : keyof T & string;
=======
export type MetricsProperty<T> = T extends undefined ? string : keyof T & string;
>>>>>>> 55496cf2

export const metrics = <T>() => {
  return {
    aggregate: <P extends MetricsProperty<T>>(property: P) => new MetricsManager<T, P>(property),
  };
};

export interface Metrics<T> {
  /**
   * Define the metrics to be returned based on a property when aggregating over a collection.

    Use this `aggregate` method to define the name to the property to be aggregated on.
    Then use the `text`, `integer`, `number`, `boolean`, `date_`, or `reference` methods to define the metrics to be returned.

    See [the docs](https://weaviate.io/developers/weaviate/search/aggregate) for more details!
   */
  aggregate: <P extends MetricsProperty<T>>(property: P) => MetricsManager<T, P>;
}

export class MetricsManager<T, P extends MetricsProperty<T>> {
  private propertyName: P;

  constructor(property: P) {
    this.propertyName = property;
  }

  private map<A>(metrics: (keyof A)[]): Option<A> {
    const out: any = {};
    metrics.forEach((metric) => {
      out[metric] = true;
    });
    return out as Option<A>;
  }

  /**
   * Define the metrics to be returned for a BOOL or BOOL_ARRAY property when aggregating over a collection.
   *
   * If none of the arguments are provided then all metrics will be returned.
   *
   * @param {('count' | 'percentageFalse' | 'percentageTrue' | 'totalFalse' | 'totalTrue')[]} metrics The metrics to return.
   * @returns {MetricsBoolean<P>} The metrics for the property.
   */
  public boolean(
    metrics?: ('count' | 'percentageFalse' | 'percentageTrue' | 'totalFalse' | 'totalTrue')[]
  ): MetricsBoolean<P> {
    if (metrics === undefined || metrics.length === 0) {
      metrics = ['count', 'percentageFalse', 'percentageTrue', 'totalFalse', 'totalTrue'];
    }
    return {
      ...this.map(metrics),
      kind: 'boolean',
      propertyName: this.propertyName,
    };
  }

  /**
   * Define the metrics to be returned for a DATE or DATE_ARRAY property when aggregating over a collection.
   *
   * If none of the arguments are provided then all metrics will be returned.
   *
   * @param {('count' | 'maximum' | 'median' | 'minimum' | 'mode')[]} metrics The metrics to return.
   * @returns {MetricsDate<P>} The metrics for the property.
   */
  public date(metrics?: ('count' | 'maximum' | 'median' | 'minimum' | 'mode')[]): MetricsDate<P> {
    if (metrics === undefined || metrics.length === 0) {
      metrics = ['count', 'maximum', 'median', 'minimum', 'mode'];
    }
    return {
      ...this.map(metrics),
      kind: 'date',
      propertyName: this.propertyName,
    };
  }

  /**
   * Define the metrics to be returned for an INT or INT_ARRAY property when aggregating over a collection.
   *
   * If none of the arguments are provided then all metrics will be returned.
   *
   * @param {('count' | 'maximum' | 'mean' | 'median' | 'minimum' | 'mode' | 'sum')[]} metrics The metrics to return.
   * @returns {MetricsInteger<P>} The metrics for the property.
   */
  public integer(
    metrics?: ('count' | 'maximum' | 'mean' | 'median' | 'minimum' | 'mode' | 'sum')[]
  ): MetricsInteger<P> {
    if (metrics === undefined || metrics.length === 0) {
      metrics = ['count', 'maximum', 'mean', 'median', 'minimum', 'mode', 'sum'];
    }
    return {
      ...this.map(metrics),
      kind: 'integer',
      propertyName: this.propertyName,
    };
  }

  /**
   * Define the metrics to be returned for a NUMBER or NUMBER_ARRAY property when aggregating over a collection.
   *
   * If none of the arguments are provided then all metrics will be returned.
   *
   * @param {('count' | 'maximum' | 'mean' | 'median' | 'minimum' | 'mode' | 'sum')[]} metrics The metrics to return.
   * @returns {MetricsNumber<P>} The metrics for the property.
   */
  public number(
    metrics?: ('count' | 'maximum' | 'mean' | 'median' | 'minimum' | 'mode' | 'sum')[]
  ): MetricsNumber<P> {
    if (metrics === undefined || metrics.length === 0) {
      metrics = ['count', 'maximum', 'mean', 'median', 'minimum', 'mode', 'sum'];
    }
    return {
      ...this.map(metrics),
      kind: 'number',
      propertyName: this.propertyName,
    };
  }

  // public reference(metrics: 'pointingTo'[]): MetricsReference<T> {
  //   return {
  //     ...this.map(metrics),
  //     kind: 'reference',
  //     propertyName: this.propertyName,
  //   };
  // }

  /**
   * Define the metrics to be returned for a TEXT or TEXT_ARRAY property when aggregating over a collection.
   *
   * If none of the arguments are provided then all metrics will be returned.
   *
   * @param {('count' | 'topOccurrencesOccurs' | 'topOccurrencesValue')[]} metrics The metrics to return.
   * @param {number} [minOccurrences] The how many top occurrences to return.
   * @returns {MetricsText<P>} The metrics for the property.
   */
  public text(
    metrics?: ('count' | 'topOccurrencesOccurs' | 'topOccurrencesValue')[],
    minOccurrences?: number
  ): MetricsText<P> {
    if (metrics === undefined || metrics.length === 0) {
      metrics = ['count', 'topOccurrencesOccurs', 'topOccurrencesValue'];
    }
    return {
      count: metrics.includes('count'),
      topOccurrences:
        metrics.includes('topOccurrencesOccurs') || metrics.includes('topOccurrencesValue')
          ? {
              occurs: metrics.includes('topOccurrencesOccurs'),
              value: metrics.includes('topOccurrencesValue'),
            }
          : undefined,
      minOccurrences,
      kind: 'text',
      propertyName: this.propertyName,
    };
  }
}

type KindToAggregateType<K> = K extends 'text'
  ? AggregateText
  : K extends 'date'
  ? AggregateDate
  : K extends 'integer'
  ? AggregateNumber
  : K extends 'number'
  ? AggregateNumber
  : K extends 'boolean'
  ? AggregateBoolean
  : K extends 'reference'
  ? AggregateReference
  : never;

export type AggregateType = AggregateBoolean | AggregateDate | AggregateNumber | AggregateText;

type AggregateResult<T, M extends PropertiesMetrics<T> | undefined = undefined> = {
  properties: T extends undefined
    ? Record<string, AggregateType>
    : M extends MetricsInput<keyof T & string>[]
    ? {
        [K in M[number] as K['propertyName']]: KindToAggregateType<K['kind']>;
      }
    : M extends MetricsInput<keyof T & string>
    ? {
        [K in M as K['propertyName']]: KindToAggregateType<K['kind']>;
      }
    : undefined;
  totalCount: number;
};

type AggregateGroupByResult<T, M extends PropertiesMetrics<T> | undefined = undefined> = AggregateResult<
  T,
  M
> & {
  groupedBy: {
    prop: string;
    value: string;
  };
};

export class AggregateManager<T> implements Aggregate<T> {
  connection: Connection;
  groupBy: AggregateGroupBy<T>;
  name: string;
  dbVersionSupport: DbVersionSupport;
  consistencyLevel?: ConsistencyLevel;
  tenant?: string;

  private constructor(
    connection: Connection,
    name: string,
    dbVersionSupport: DbVersionSupport,
    consistencyLevel?: ConsistencyLevel,
    tenant?: string
  ) {
    this.connection = connection;
    this.name = name;
    this.dbVersionSupport = dbVersionSupport;
    this.consistencyLevel = consistencyLevel;
    this.tenant = tenant;

    this.groupBy = {
      nearImage: <M extends PropertiesMetrics<T> | undefined = undefined>(
        image: string,
        opts?: AggregateGroupByNearOptions<T, M>
      ): Promise<AggregateGroupByResult<T, M>[]> => {
        const builder = this.base(opts?.returnMetrics, opts?.filters, opts?.groupBy).withNearImage({
          image: image,
          certainty: opts?.certainty,
          distance: opts?.distance,
          targetVectors: opts?.targetVector ? [opts.targetVector] : undefined,
        });
        if (opts?.objectLimit) {
          builder.withObjectLimit(opts?.objectLimit);
        }
        return this.doGroupBy(builder);
      },
      nearObject: <M extends PropertiesMetrics<T> | undefined = undefined>(
        id: string,
        opts?: AggregateGroupByNearOptions<T, M>
      ): Promise<AggregateGroupByResult<T, M>[]> => {
        const builder = this.base(opts?.returnMetrics, opts?.filters, opts?.groupBy).withNearObject({
          id: id,
          certainty: opts?.certainty,
          distance: opts?.distance,
          targetVectors: opts?.targetVector ? [opts.targetVector] : undefined,
        });
        if (opts?.objectLimit) {
          builder.withObjectLimit(opts.objectLimit);
        }
        return this.doGroupBy(builder);
      },
      nearText: <M extends PropertiesMetrics<T> | undefined = undefined>(
        query: string | string[],
        opts?: AggregateGroupByNearOptions<T, M>
      ): Promise<AggregateGroupByResult<T, M>[]> => {
        const builder = this.base(opts?.returnMetrics, opts?.filters, opts?.groupBy).withNearText({
          concepts: Array.isArray(query) ? query : [query],
          certainty: opts?.certainty,
          distance: opts?.distance,
          targetVectors: opts?.targetVector ? [opts.targetVector] : undefined,
        });
        if (opts?.objectLimit) {
          builder.withObjectLimit(opts.objectLimit);
        }
        return this.doGroupBy(builder);
      },
      nearVector: <M extends PropertiesMetrics<T> | undefined = undefined>(
        vector: number[],
        opts?: AggregateGroupByNearOptions<T, M>
      ): Promise<AggregateGroupByResult<T, M>[]> => {
        const builder = this.base(opts?.returnMetrics, opts?.filters, opts?.groupBy).withNearVector({
          vector: vector,
          certainty: opts?.certainty,
          distance: opts?.distance,
          targetVectors: opts?.targetVector ? [opts.targetVector] : undefined,
        });
        if (opts?.objectLimit) {
          builder.withObjectLimit(opts.objectLimit);
        }
        return this.doGroupBy(builder);
      },
      overAll: <M extends PropertiesMetrics<T> | undefined = undefined>(
        opts: AggregateGroupByOptions<T, M>
      ): Promise<AggregateGroupByResult<T, M>[]> => {
        const builder = this.base(opts?.returnMetrics, opts?.filters, opts?.groupBy);
        return this.doGroupBy(builder);
      },
    };
  }

  private query() {
    return new Aggregator(this.connection);
  }

  private base(
    metrics?: PropertiesMetrics<T>,
    filters?: FilterValue,
    groupBy?: (keyof T & string) | GroupByAggregate<T>
  ) {
    let fields = 'meta { count }';
    let builder = this.query().withClassName(this.name);
    if (metrics) {
      if (Array.isArray(metrics)) {
        fields += metrics.map((m) => this.metrics(m)).join(' ');
      } else {
        fields += this.metrics(metrics);
      }
    }
    if (groupBy) {
      builder = builder.withGroupBy(typeof groupBy === 'string' ? [groupBy] : [groupBy.property]);
      fields += 'groupedBy { path value }';
      if (typeof groupBy !== 'string' && groupBy?.limit) {
        builder = builder.withLimit(groupBy.limit);
      }
    }
    if (fields !== '') {
      builder = builder.withFields(fields);
    }
    if (filters) {
      builder = builder.withWhere(Serialize.filtersREST(filters));
    }
    return builder;
  }

  private metrics(metrics: MetricsInput<(keyof T & string) | string>) {
    let body = '';
    const { kind, propertyName, ...rest } = metrics;
    switch (kind) {
      case 'text': {
        const { minOccurrences, ...restText } = rest as MetricsText<string>;
        body = Object.entries(restText)
          .map(([key, value]) => {
            if (value) {
              return value instanceof Object
                ? `topOccurrences${minOccurrences ? `(limit: ${minOccurrences})` : ''} { ${
                    value.occurs ? 'occurs' : ''
                  } ${value.value ? 'value' : ''} }`
                : key;
            }
          })
          .join(' ');
        break;
      }
      default:
        body = Object.entries(rest)
          .map(([key, value]) => (value ? key : ''))
          .join(' ');
    }
    return `${propertyName} { ${body} }`;
  }

  public static use<T>(
    connection: Connection,
    name: string,
    dbVersionSupport: DbVersionSupport,
    consistencyLevel?: ConsistencyLevel,
    tenant?: string
  ): AggregateManager<T> {
    return new AggregateManager<T>(connection, name, dbVersionSupport, consistencyLevel, tenant);
  }

  public nearImage<M extends PropertiesMetrics<T>>(
    image: string,
    opts?: AggregateNearOptions<T, M>
  ): Promise<AggregateResult<T, M>> {
    const builder = this.base(opts?.returnMetrics, opts?.filters).withNearImage({
      image: image,
      certainty: opts?.certainty,
      distance: opts?.distance,
      targetVectors: opts?.targetVector ? [opts.targetVector] : undefined,
    });
    if (opts?.objectLimit) {
      builder.withObjectLimit(opts?.objectLimit);
    }
    return this.do(builder);
  }

  public nearObject<M extends PropertiesMetrics<T>>(
    id: string,
    opts?: AggregateNearOptions<T, M>
  ): Promise<AggregateResult<T, M>> {
    const builder = this.base(opts?.returnMetrics, opts?.filters).withNearObject({
      id: id,
      certainty: opts?.certainty,
      distance: opts?.distance,
      targetVectors: opts?.targetVector ? [opts.targetVector] : undefined,
    });
    if (opts?.objectLimit) {
      builder.withObjectLimit(opts.objectLimit);
    }
    return this.do(builder);
  }

  public nearText<M extends PropertiesMetrics<T>>(
    query: string | string[],
    opts?: AggregateNearOptions<T, M>
  ): Promise<AggregateResult<T, M>> {
    const builder = this.base(opts?.returnMetrics, opts?.filters).withNearText({
      concepts: Array.isArray(query) ? query : [query],
      certainty: opts?.certainty,
      distance: opts?.distance,
      targetVectors: opts?.targetVector ? [opts.targetVector] : undefined,
    });
    if (opts?.objectLimit) {
      builder.withObjectLimit(opts.objectLimit);
    }
    return this.do(builder);
  }

  public nearVector<M extends PropertiesMetrics<T>>(
    vector: number[],
    opts?: AggregateNearOptions<T, M>
  ): Promise<AggregateResult<T, M>> {
    const builder = this.base(opts?.returnMetrics, opts?.filters).withNearVector({
      vector: vector,
      certainty: opts?.certainty,
      distance: opts?.distance,
      targetVectors: opts?.targetVector ? [opts.targetVector] : undefined,
    });
    if (opts?.objectLimit) {
      builder.withObjectLimit(opts.objectLimit);
    }
    return this.do(builder);
  }

  public overAll<M extends PropertiesMetrics<T>>(
    opts?: AggregateOptions<T, M>
  ): Promise<AggregateResult<T, M>> {
    const builder = this.base(opts?.returnMetrics, opts?.filters);
    return this.do(builder);
  }

  private do = <M extends PropertiesMetrics<T> | undefined = undefined>(
    query: Aggregator
  ): Promise<AggregateResult<T, M>> => {
    return query.do().then(({ data }: any) => {
      const { meta, ...rest } = data.Aggregate[this.name][0];
      return {
        properties: rest,
        totalCount: meta?.count,
      };
    });
  };

  private doGroupBy = <M extends PropertiesMetrics<T> | undefined = undefined>(
    query: Aggregator
  ): Promise<AggregateGroupByResult<T, M>[]> => {
    return query.do().then(({ data }: any) =>
      data.Aggregate[this.name].map((item: any) => {
        const { groupedBy, meta, ...rest } = item;
        return {
          groupedBy: {
            prop: groupedBy.path[0],
            value: groupedBy.value,
          },
          properties: rest.length > 0 ? rest : undefined,
          totalCount: meta?.count,
        };
      })
    );
  };
}

export interface Aggregate<T> {
  /** This namespace contains methods perform a group by search while aggregating metrics. */
  groupBy: AggregateGroupBy<T>;
  /**
   * Aggregate metrics over the objects returned by a near image vector search on this collection.
   *
   * At least one of `certainty`, `distance`, or `object_limit` must be specified here for the vector search.
   *
   * This method requires a vectorizer capable of handling base64-encoded images, e.g. `img2vec-neural`, `multi2vec-clip`, and `multi2vec-bind`.
   *
   * @param {string} image The base64-encoded image to search for.
   * @param {AggregateNearOptions<T, M>} [opts] The options for the request.
   * @returns {Promise<AggregateResult<T, M>[]>} The aggregated metrics for the objects returned by the vector search.
   */
  nearImage<M extends PropertiesMetrics<T>>(
    image: string,
    opts?: AggregateNearOptions<T, M>
  ): Promise<AggregateResult<T, M>>;
  /**
   * Aggregate metrics over the objects returned by a near object search on this collection.
   *
   * At least one of `certainty`, `distance`, or `object_limit` must be specified here for the vector search.
   *
   * This method requires that the objects in the collection have associated vectors.
   *
   * @param {string} id The ID of the object to search for.
   * @param {AggregateNearOptions<T, M>} [opts] The options for the request.
   * @returns {Promise<AggregateResult<T, M>[]>} The aggregated metrics for the objects returned by the vector search.
   */
  nearObject<M extends PropertiesMetrics<T>>(
    id: string,
    opts?: AggregateNearOptions<T, M>
  ): Promise<AggregateResult<T, M>>;
  /**
   * Aggregate metrics over the objects returned by a near vector search on this collection.
   *
   * At least one of `certainty`, `distance`, or `object_limit` must be specified here for the vector search.
   *
   * This method requires that the objects in the collection have associated vectors.
   *
   * @param {number[]} vector The vector to search for.
   * @param {AggregateNearOptions<T, M>} [opts] The options for the request.
   * @returns {Promise<AggregateResult<T, M>[]>} The aggregated metrics for the objects returned by the vector search.
   */
  nearText<M extends PropertiesMetrics<T>>(
    query: string | string[],
    opts?: AggregateNearOptions<T, M>
  ): Promise<AggregateResult<T, M>>;
  /**
   * Aggregate metrics over the objects returned by a near vector search on this collection.
   *
   * At least one of `certainty`, `distance`, or `object_limit` must be specified here for the vector search.
   *
   * This method requires that the objects in the collection have associated vectors.
   *
   * @param {number[]} vector The vector to search for.
   * @param {AggregateNearOptions<T, M>} [opts] The options for the request.
   * @returns {Promise<AggregateResult<T, M>[]>} The aggregated metrics for the objects returned by the vector search.
   */
  nearVector<M extends PropertiesMetrics<T>>(
    vector: number[],
    opts?: AggregateNearOptions<T, M>
  ): Promise<AggregateResult<T, M>>;
  /**
   * Aggregate metrics over all the objects in this collection without any vector search.
   *
   * @param {AggregateOptions<T, M>} [opts] The options for the request.
   * @returns {Promise<AggregateResult<T, M>[]>} The aggregated metrics for the objects in the collection.
   */
  overAll<M extends PropertiesMetrics<T>>(opts?: AggregateOptions<T, M>): Promise<AggregateResult<T, M>>;
}

export interface AggregateGroupBy<T> {
  /**
   * Aggregate metrics over the objects returned by a near image vector search on this collection.
   *
   * At least one of `certainty`, `distance`, or `object_limit` must be specified here for the vector search.
   *
   * This method requires a vectorizer capable of handling base64-encoded images, e.g. `img2vec-neural`, `multi2vec-clip`, and `multi2vec-bind`.
   *
   * @param {string} image The base64-encoded image to search for.
   * @param {AggregateGroupByNearOptions<T, M>} [opts] The options for the request.
   * @returns {Promise<AggregateGroupByResult<T, M>[]>} The aggregated metrics for the objects returned by the vector search.
   */
  nearImage<M extends PropertiesMetrics<T>>(
    image: string,
    opts?: AggregateGroupByNearOptions<T, M>
  ): Promise<AggregateGroupByResult<T, M>[]>;
  /**
   * Aggregate metrics over the objects returned by a near object search on this collection.
   *
   * At least one of `certainty`, `distance`, or `object_limit` must be specified here for the vector search.
   *
   * This method requires that the objects in the collection have associated vectors.
   *
   * @param {string} id The ID of the object to search for.
   * @param {AggregateGroupByNearOptions<T, M>} [opts] The options for the request.
   * @returns {Promise<AggregateGroupByResult<T, M>[]>} The aggregated metrics for the objects returned by the vector search.
   */
  nearObject<M extends PropertiesMetrics<T>>(
    id: string,
    opts?: AggregateGroupByNearOptions<T, M>
  ): Promise<AggregateGroupByResult<T, M>[]>;
  /**
   * Aggregate metrics over the objects returned by a near text vector search on this collection.
   *
   * At least one of `certainty`, `distance`, or `object_limit` must be specified here for the vector search.
   *
   * This method requires a vectorizer capable of handling text, e.g. `text2vec-contextionary`, `text2vec-openai`, etc.
   *
   * @param {string | string[]} query The text to search for.
   * @param {AggregateGroupByNearOptions<T, M>} [opts] The options for the request.
   * @returns {Promise<AggregateGroupByResult<T, M>[]>} The aggregated metrics for the objects returned by the vector search.
   */
  nearText<M extends PropertiesMetrics<T>>(
    query: string | string[],
    opts: AggregateGroupByNearOptions<T, M>
  ): Promise<AggregateGroupByResult<T, M>[]>;
  /**
   * Aggregate metrics over the objects returned by a near vector search on this collection.
   *
   * At least one of `certainty`, `distance`, or `object_limit` must be specified here for the vector search.
   *
   * This method requires that the objects in the collection have associated vectors.
   *
   * @param {number[]} vector The vector to search for.
   * @param {AggregateGroupByNearOptions<T, M>} [opts] The options for the request.
   * @returns {Promise<AggregateGroupByResult<T, M>[]>} The aggregated metrics for the objects returned by the vector search.
   */
  nearVector<M extends PropertiesMetrics<T>>(
    vector: number[],
    opts?: AggregateGroupByNearOptions<T, M>
  ): Promise<AggregateGroupByResult<T, M>[]>;
  /**
   * Aggregate metrics over all the objects in this collection without any vector search.
   *
   * @param {AggregateGroupByOptions<T, M>} [opts] The options for the request.
   * @returns {Promise<AggregateGroupByResult<T, M>[]>} The aggregated metrics for the objects in the collection.
   */
  overAll<M extends PropertiesMetrics<T>>(
    opts?: AggregateGroupByOptions<T, M>
  ): Promise<AggregateGroupByResult<T, M>[]>;
}

export default AggregateManager.use;<|MERGE_RESOLUTION|>--- conflicted
+++ resolved
@@ -122,11 +122,7 @@
   [K in keyof M]: M[K] extends true ? number : never;
 };
 
-<<<<<<< HEAD
-type MetricsProperty<T> = T extends undefined ? string : keyof T & string;
-=======
 export type MetricsProperty<T> = T extends undefined ? string : keyof T & string;
->>>>>>> 55496cf2
 
 export const metrics = <T>() => {
   return {
