--- conflicted
+++ resolved
@@ -124,13 +124,9 @@
     };
     const response = await contextionary.collections
       .create(schema)
-<<<<<<< HEAD
+      .then(async (collection) => expect(await collection.exists()).toEqual(true))
       .then(() => contextionary.collections.get(collectionName))
       .then((collection) => collection.config.get());
-=======
-      .then(async (collection) => expect(await collection.exists()).toEqual(true))
-      .then(() => contextionary.collections.get(collectionName).config.get());
->>>>>>> 55496cf2
     expect(response.name).toEqual(collectionName);
     expect(response.properties?.length).toEqual(1);
     expect(response.properties[0].name).toEqual('testProp');
@@ -158,13 +154,9 @@
     };
     const response = await contextionary.collections
       .create<TestCollectionSimple>(schema)
-<<<<<<< HEAD
+      .then(async (collection) => expect(await collection.exists()).toEqual(true))
       .then(() => contextionary.collections.get<TestCollectionSimple>(collectionName))
       .then((collection) => collection.config.get());
-=======
-      .then(async (collection) => expect(await collection.exists()).toEqual(true))
-      .then(() => contextionary.collections.get<TestCollectionSimple>(collectionName).config.get());
->>>>>>> 55496cf2
     expect(response.name).toEqual(collectionName);
     expect(response.properties?.length).toEqual(1);
     expect(response.properties[0].name).toEqual('testProp');
@@ -192,13 +184,9 @@
     };
     const response = await contextionary.collections
       .create<TestCollectionSimple>(schema)
-<<<<<<< HEAD
+      .then(async (collection) => expect(await collection.exists()).toEqual(true))
       .then(() => contextionary.collections.get<TestCollectionSimple>(collectionName))
       .then((collection) => collection.config.get());
-=======
-      .then(async (collection) => expect(await collection.exists()).toEqual(true))
-      .then(() => contextionary.collections.get<TestCollectionSimple>(collectionName).config.get());
->>>>>>> 55496cf2
     expect(response.name).toEqual(collectionName);
     expect(response.properties?.length).toEqual(1);
     expect(response.properties[0].name).toEqual('testProp');
@@ -233,13 +221,9 @@
           },
         ],
       })
-<<<<<<< HEAD
+      .then(async (collection) => expect(await collection.exists()).toEqual(true))
       .then(() => contextionary.collections.get<TestCollectionNested>(collectionName))
       .then((collection) => collection.config.get());
-=======
-      .then(async (collection) => expect(await collection.exists()).toEqual(true))
-      .then(() => contextionary.collections.get<TestCollectionNested>(collectionName).config.get());
->>>>>>> 55496cf2
     expect(response.name).toEqual(collectionName);
     expect(response.properties.length).toEqual(1);
     expect(response.properties[0].name).toEqual('testProp');
@@ -487,13 +471,9 @@
           },
         },
       })
-<<<<<<< HEAD
+      .then(async (collection) => expect(await collection.exists()).toEqual(true))
       .then(() => cluster.collections.get(collectionName))
       .then((collection) => collection.config.get());
-=======
-      .then(async (collection) => expect(await collection.exists()).toEqual(true))
-      .then(() => cluster.collections.get(collectionName).config.get());
->>>>>>> 55496cf2
 
     expect(response.name).toEqual(collectionName);
     expect(response.description).toEqual('A test collection');
@@ -595,13 +575,9 @@
           },
         },
       })
-<<<<<<< HEAD
+      .then(async (collection) => expect(await collection.exists()).toEqual(true))
       .then(() => contextionary.collections.get(collectionName))
       .then((collection) => collection.config.get());
-=======
-      .then(async (collection) => expect(await collection.exists()).toEqual(true))
-      .then(() => contextionary.collections.get(collectionName).config.get());
->>>>>>> 55496cf2
     expect(response.name).toEqual(collectionName);
     expect(response.properties?.length).toEqual(1);
     expect(response.properties?.[0].name).toEqual('testProp');
@@ -629,13 +605,9 @@
         ],
         vectorizer: weaviate.configure.vectorizer.text2VecContextionary(),
       })
-<<<<<<< HEAD
+      .then(async (collection) => expect(await collection.exists()).toEqual(true))
       .then(() => contextionary.collections.get(collectionName))
       .then((collection) => collection.config.get());
-=======
-      .then(async (collection) => expect(await collection.exists()).toEqual(true))
-      .then(() => contextionary.collections.get(collectionName).config.get());
->>>>>>> 55496cf2
     expect(response.name).toEqual(collectionName);
     expect(response.properties?.length).toEqual(1);
     expect(response.properties?.[0].name).toEqual('testProp');
@@ -699,13 +671,9 @@
         ],
         vectorizer: weaviate.configure.vectorizer.text2VecOpenAI(),
       })
-<<<<<<< HEAD
+      .then(async (collection) => expect(await collection.exists()).toEqual(true))
       .then(() => openai.collections.get(collectionName))
       .then((collection) => collection.config.get());
-=======
-      .then(async (collection) => expect(await collection.exists()).toEqual(true))
-      .then(() => openai.collections.get(collectionName).config.get());
->>>>>>> 55496cf2
     expect(response.name).toEqual(collectionName);
     expect(response.properties?.length).toEqual(1);
     expect(response.properties?.[0].name).toEqual('testProp');
@@ -734,13 +702,9 @@
         ],
         generative: weaviate.configure.generative.openAI(),
       })
-<<<<<<< HEAD
+      .then(async (collection) => expect(await collection.exists()).toEqual(true))
       .then(() => openai.collections.get(collectionName))
       .then((collection) => collection.config.get());
-=======
-      .then(async (collection) => expect(await collection.exists()).toEqual(true))
-      .then(() => openai.collections.get(collectionName).config.get());
->>>>>>> 55496cf2
     expect(response.name).toEqual(collectionName);
     expect(response.properties?.length).toEqual(1);
     expect(response.properties?.[0].name).toEqual('testProp');
