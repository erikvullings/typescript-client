import Connection from '../../connection/grpc.js';
import { ConsistencyLevel } from '../../data/index.js';
import ClassExists from '../../schema/classExists.js';
import { DbVersionSupport } from '../../utils/dbVersion.js';

import aggregate, { metrics, Aggregate, Metrics } from '../aggregate/index.js';
import { backupCollection, BackupCollection } from '../backup/collection.js';
import config, { Config } from '../config/index.js';
import data, { Data } from '../data/index.js';
import filter, { Filter } from '../filters/index.js';
import generate, { Generate } from '../generate/index.js';
import { Iterator } from '../iterator/index.js';
import query, { Query } from '../query/index.js';
import sort, { Sort } from '../sort/index.js';
import tenants, { Tenant, Tenants } from '../tenants/index.js';
import { QueryMetadata, QueryProperty, QueryReference } from '../types/index.js';

export interface Collection<T = undefined, N = string> {
  /** This namespace includes all the querying methods available to you when using Weaviate's standard aggregation capabilities. */
  aggregate: Aggregate<T>;
  /** This namespace includes all the backup methods available to you when backing up a collection in Weaviate. */
  backup: BackupCollection;
  /** This namespace includes all the CRUD methods available to you when modifying the configuration of the collection in Weaviate. */
  config: Config<T>;
  /** This namespace includes all the CUD methods available to you when modifying the data of the collection in Weaviate. */
  data: Data<T>;
  /** This namespace includes the methods by which you can create the `FilterValue<V>` values for use when filtering queries over your collection. */
  filter: Filter<T extends undefined ? any : T>;
  /** This namespace includes all the querying methods available to you when using Weaviate's generative capabilities. */
  generate: Generate<T>;
  /** This namespace includes the methods by which you can create the `MetricsX` values for use when aggregating over your collection. */
  metrics: Metrics<T>;
  /** The name of the collection. */
  name: N;
  /** This namespace includes all the querying methods available to you when using Weaviate's standard query capabilities. */
  query: Query<T>;
  /** This namespaces includes the methods by which you can create the `Sorting<T>` values for use when sorting queries over your collection. */
  sort: Sort<T>;
  /** This namespace includes all the CRUD methods available to you when modifying the tenants of a multi-tenancy-enabled collection in Weaviate. */
  tenants: Tenants;
  /**
   * Use this method to check if the collection exists in Weaviate.
   *
<<<<<<< HEAD
   * @returns {Promise<boolean>} A promise that resolves to `true` if the collection exists and `false` otherwise.
=======
   * @returns {Promise<boolean>} A promise that resolves to `true` if the collection exists, and `false` otherwise.
>>>>>>> 55496cf2
   */
  exists: () => Promise<boolean>;
  /**
   * Use this method to return an iterator over the objects in the collection.
   *
   * This iterator keeps a record of the last object that it returned to be used in each subsequent call to Weaviate.
   * Once the collection is exhausted, the iterator exits.
   *
   * @param {IteratorOptions<T>} opts The options to use when fetching objects from Weaviate.
   * @returns {Iterator<T>} An iterator over the objects in the collection as an async generator.
   *
   * @description If `return_properties` is not provided, all the properties of each object will be
   * requested from Weaviate except for its vector as this is an expensive operation. Specify `include_vector`
   * to request the vector back as well. In addition, if `return_references=None` then none of the references
   * are returned. Use `wvc.QueryReference` to specify which references to return.
   */
  iterator: (opts?: IteratorOptions<T>) => Iterator<T>;
  /**
   * Use this method to return a collection object specific to a single consistency level.
   *
   * If replication is not configured for this collection then Weaviate will throw an error.
   *
   * This method does not send a request to Weaviate. It only returns a new collection object that is specific to the consistency level you specify.
   *
   * @param {ConsistencyLevel} consistencyLevel The consistency level to use.
   * @returns {Collection<T, N>} A new collection object specific to the consistency level you specified.
   */
  withConsistency: (consistencyLevel: ConsistencyLevel) => Collection<T, N>;
  /**
   * Use this method to return a collection object specific to a single tenant.
   *
   * If multi-tenancy is not configured for this collection then Weaviate will throw an error.
   *
   * This method does not send a request to Weaviate. It only returns a new collection object that is specific to the tenant you specify.
   *
   * @param {string | Tenant} tenant The tenant name or tenant object to use.
   * @returns {Collection<T, N>} A new collection object specific to the tenant you specified.
   */
  withTenant: (tenant: string | Tenant) => Collection<T, N>;
}

export type IteratorOptions<T> = {
  includeVector?: boolean | string[];
  returnMetadata?: QueryMetadata;
  returnProperties?: QueryProperty<T>[];
  returnReferences?: QueryReference<T>[];
};

const isString = (value: any): value is string => typeof value === 'string';

const capitalizeCollectionName = <N extends string>(name: N): N =>
  (name.charAt(0).toUpperCase() + name.slice(1)) as N;

const collection = <T, N>(
  connection: Connection,
  name: N,
  dbVersionSupport: DbVersionSupport,
  consistencyLevel?: ConsistencyLevel,
  tenant?: Tenant
<<<<<<< HEAD
): Collection<T, N> => {
  const capitalizedName = capitalizeCollectionName(name as string);
=======
) => {
  if (!isString(name)) {
    throw new Error(`The collection name must be a string, got: ${typeof name}`);
  }
  const capitalizedName = capitalizeCollectionName(name);
>>>>>>> 55496cf2
  const queryCollection = query<T>(
    connection,
    capitalizedName,
    dbVersionSupport,
    consistencyLevel,
    tenant?.name
  );
  return {
    aggregate: aggregate<T>(connection, capitalizedName, dbVersionSupport, consistencyLevel, tenant?.name),
    backup: backupCollection(connection, capitalizedName),
    config: config<T>(connection, capitalizedName, tenant?.name),
    data: data<T>(connection, capitalizedName, dbVersionSupport, consistencyLevel, tenant?.name),
    filter: filter<T extends undefined ? any : T>(),
    generate: generate<T>(connection, capitalizedName, dbVersionSupport, consistencyLevel, tenant?.name),
    metrics: metrics<T>(),
    name: name,
    query: queryCollection,
    sort: sort<T>(),
    tenants: tenants(connection, capitalizedName),
<<<<<<< HEAD
    exists: () => new ClassExists(connection).withClassName(name as string).do(),
=======
    exists: () => new ClassExists(connection).withClassName(capitalizedName).do(),
>>>>>>> 55496cf2
    iterator: (opts?: IteratorOptions<T>) =>
      new Iterator<T>((limit: number, after?: string) =>
        queryCollection
          .fetchObjects({
            limit,
            after,
            includeVector: opts?.includeVector,
            returnMetadata: opts?.returnMetadata,
            returnProperties: opts?.returnProperties,
            returnReferences: opts?.returnReferences,
          })
          .then((res) => res.objects)
      ),
    withConsistency: (consistencyLevel: ConsistencyLevel) =>
      collection<T, N>(connection, capitalizedName, dbVersionSupport, consistencyLevel, tenant),
    withTenant: (tenant: string | Tenant) =>
      collection<T, N>(
        connection,
        capitalizedName,
        dbVersionSupport,
        consistencyLevel,
        typeof tenant === 'string' ? { name: tenant } : tenant
      ),
  };
};

export default collection;<|MERGE_RESOLUTION|>--- conflicted
+++ resolved
@@ -41,11 +41,7 @@
   /**
    * Use this method to check if the collection exists in Weaviate.
    *
-<<<<<<< HEAD
-   * @returns {Promise<boolean>} A promise that resolves to `true` if the collection exists and `false` otherwise.
-=======
    * @returns {Promise<boolean>} A promise that resolves to `true` if the collection exists, and `false` otherwise.
->>>>>>> 55496cf2
    */
   exists: () => Promise<boolean>;
   /**
@@ -105,16 +101,11 @@
   dbVersionSupport: DbVersionSupport,
   consistencyLevel?: ConsistencyLevel,
   tenant?: Tenant
-<<<<<<< HEAD
-): Collection<T, N> => {
-  const capitalizedName = capitalizeCollectionName(name as string);
-=======
 ) => {
   if (!isString(name)) {
     throw new Error(`The collection name must be a string, got: ${typeof name}`);
   }
   const capitalizedName = capitalizeCollectionName(name);
->>>>>>> 55496cf2
   const queryCollection = query<T>(
     connection,
     capitalizedName,
@@ -134,11 +125,7 @@
     query: queryCollection,
     sort: sort<T>(),
     tenants: tenants(connection, capitalizedName),
-<<<<<<< HEAD
-    exists: () => new ClassExists(connection).withClassName(name as string).do(),
-=======
     exists: () => new ClassExists(connection).withClassName(capitalizedName).do(),
->>>>>>> 55496cf2
     iterator: (opts?: IteratorOptions<T>) =>
       new Iterator<T>((limit: number, after?: string) =>
         queryCollection
